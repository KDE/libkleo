# SPDX-License-Identifier: CC0-1.0
# SPDX-FileCopyrightText: none
# target_include_directories does not handle empty include paths
include_directories(
    ${Boost_INCLUDE_DIRS}
    ${GPGME_INCLUDES}
)
add_definitions(-DTRANSLATION_DOMAIN=\"libkleopatra\")

#add_definitions( -DQT_NO_CAST_FROM_ASCII )
#add_definitions( -DQT_NO_CAST_TO_ASCII )

kde_enable_exceptions()

add_definitions( -DGPGMEPP_ERR_SOURCE_DEFAULT=13 ) # 13 is GPG_ERR_SOURCE_KLEO, even if gpg-error's too old to know about

add_subdirectory( pics )
add_library(KPim6Libkleo)
add_library(KPim6::Libkleo ALIAS KPim6Libkleo)

########### next target ###############
target_sources(KPim6Libkleo PRIVATE
   kleo/auditlogentry.cpp
   kleo/auditlogentry.h
   kleo/checksumdefinition.cpp
   kleo/checksumdefinition.h
   kleo/debug.cpp
   kleo/debug.h
   kleo/defaultkeyfilter.cpp
   kleo/defaultkeyfilter.h
   kleo/defaultkeygenerationjob.cpp
   kleo/defaultkeygenerationjob.h
   kleo/docaction.cpp kleo/docaction.h
   kleo/dn.cpp
   kleo/dn.h
   kleo/enum.cpp
   kleo/enum.h
   kleo/expirychecker.cpp
   kleo/expirychecker.h
   kleo/expirycheckerconfig.cpp
   kleo/expirycheckerconfig.h
   kleo/expirycheckersettings.cpp
   kleo/expirycheckersettings.h
   kleo/kconfigbasedkeyfilter.cpp
   kleo/kconfigbasedkeyfilter.h
   kleo/keyfilter.h
   kleo/keyfiltermanager.cpp
   kleo/keyfiltermanager.h
   kleo/keygroup.cpp
   kleo/keygroup.h
   kleo/keygroupconfig.cpp
   kleo/keygroupconfig.h
   kleo/keygroupimportexport.cpp
   kleo/keygroupimportexport.h
   kleo/keyresolver.cpp
   kleo/keyresolver.h
   kleo/keyresolvercore.cpp
   kleo/keyresolvercore.h
   kleo/keyserverconfig.cpp
   kleo/keyserverconfig.h
   kleo/kleoexception.cpp
   kleo/kleoexception.h
   kleo/oidmap.cpp
   kleo/oidmap.h
   kleo/predicates.h
   kleo/stl_util.h
   models/keycache.cpp
   models/keycache.h
   models/keycache_p.h
   models/keylist.h
   models/keylistmodel.cpp
   models/keylistmodel.h
   models/keylistmodelinterface.cpp
   models/keylistmodelinterface.h
   models/keylistsortfilterproxymodel.cpp
   models/keylistsortfilterproxymodel.h
   models/keyrearrangecolumnsproxymodel.cpp
   models/keyrearrangecolumnsproxymodel.h
   models/subkeylistmodel.cpp
   models/subkeylistmodel.h
   models/useridlistmodel.cpp
   models/useridlistmodel.h
   utils/algorithm.h
   utils/assuan.cpp
   utils/assuan.h
   utils/chrono.h
   utils/classify.cpp
   utils/classify.h
   utils/compat.cpp
   utils/compat.h
   utils/compliance.cpp
   utils/compliance.h
   utils/cryptoconfig.cpp
   utils/cryptoconfig.h
   utils/cryptoconfig_p.h
   utils/filesystemwatcher.cpp
   utils/filesystemwatcher.h
   utils/formatting.cpp
   utils/formatting.h
   utils/gnupg-registry.c
   utils/gnupg-registry.h
   utils/gnupg.cpp
   utils/gnupg.h
   utils/hex.cpp
   utils/hex.h
   utils/keyhelpers.cpp
   utils/keyhelpers.h
   utils/keyusage.h
   utils/qtstlhelpers.cpp
   utils/qtstlhelpers.h
   utils/scdaemon.cpp
   utils/scdaemon.h
   utils/stringutils.cpp
   utils/stringutils.h
   utils/systeminfo.cpp
   utils/systeminfo.h
   utils/test.cpp
   utils/test.h
   utils/uniquelock.cpp
   utils/uniquelock.h
<<<<<<< HEAD
   )
ecm_qt_declare_logging_category(KPim6Libkleo HEADER libkleo_debug.h IDENTIFIER LIBKLEO_LOG CATEGORY_NAME org.kde.pim.libkleo
=======
)
ecm_qt_declare_logging_category(KPim${KF_MAJOR_VERSION}Libkleo HEADER libkleo_debug.h IDENTIFIER LIBKLEO_LOG CATEGORY_NAME org.kde.pim.libkleo
>>>>>>> 6124f43f
        DESCRIPTION "libkleo (kleo_core)"
        EXPORT LIBKLEO
    )


target_sources(KPim6Libkleo PRIVATE
   ui/auditlogviewer.cpp
   ui/auditlogviewer.h
   ui/cryptoconfigentryreaderport.cpp
   ui/cryptoconfigentryreaderport_p.h
   ui/cryptoconfigmodule.cpp
   ui/cryptoconfigmodule.h
   ui/cryptoconfigmodule_p.h
   ui/directoryserviceswidget.cpp
   ui/directoryserviceswidget.h
   ui/dnattributeorderconfigwidget.cpp
   ui/dnattributeorderconfigwidget.h
   ui/editdirectoryservicedialog.cpp
   ui/editdirectoryservicedialog.h
   ui/filenamerequester.cpp
   ui/filenamerequester.h
   ui/messagebox.cpp
   ui/messagebox.h
   ui/navigatabletreeview.cpp
   ui/navigatabletreeview.h
   ui/navigatabletreewidget.cpp
   ui/navigatabletreewidget.h
   ui/progressbar.cpp
   ui/progressbar.h
   ui/progressdialog.cpp
   ui/progressdialog.h
   ui/readerportselection.cpp
   ui/readerportselection.h
)

ecm_qt_declare_logging_category(KPim6Libkleo HEADER kleo_ui_debug.h IDENTIFIER KLEO_UI_LOG CATEGORY_NAME org.kde.pim.kleo_ui
        DESCRIPTION "libkleo (kleo_ui)"
        OLD_CATEGORY_NAMES log_kleo_ui
        EXPORT LIBKLEO
    )


target_sources(KPim6Libkleo PRIVATE    # make this a separate lib.
    ui/keyapprovaldialog.cpp
    ui/keyapprovaldialog.h
    ui/keylistview.cpp
    ui/keylistview.h
    ui/keyrequester.cpp
    ui/keyrequester.h
    ui/keyselectioncombo.cpp
    ui/keyselectioncombo.h
    ui/keyselectiondialog.cpp
    ui/keyselectiondialog.h
    ui/newkeyapprovaldialog.cpp
    ui/newkeyapprovaldialog.h
    )

if(MINGW)
    # we do not care about different signedness of passed pointer arguments
    set_source_files_properties(utils/gnupg-registry.c PROPERTIES COMPILE_OPTIONS "-Wno-pointer-sign")
endif()

target_link_libraries(KPim6Libkleo PUBLIC Gpgmepp PRIVATE Qt::Widgets
                                                KF6::I18n
                                                KF6::Completion
                                                KF6::ConfigCore
                                                KF6::ColorScheme
						KF6::ConfigGui
                                                KF6::CoreAddons
                                                KF6::WidgetsAddons
                                                KF6::ItemModels
                                                KF6::Codecs)

target_link_libraries(KPim6Libkleo PRIVATE Qt6::Core5Compat PUBLIC QGpgmeQt6)
# Boost::headers may not be available for old versions of Boost
if (TARGET Boost::headers)
  target_link_libraries(KPim6Libkleo PRIVATE Boost::headers)
endif()

if (TARGET KF6::TextCustomEditor)
  add_definitions(-DHAVE_PIMTEXTEDIT)
  target_link_libraries(KPim6Libkleo PRIVATE KF6::TextCustomEditor)
endif()

if (COMPILE_WITH_UNITY_CMAKE_SUPPORT)
    set_target_properties(KPim6Libkleo PROPERTIES UNITY_BUILD ON)
endif()

ecm_generate_export_header(KPim6Libkleo
    BASE_NAME kleo
    VERSION ${PIM_VERSION}
    DEPRECATED_BASE_VERSION 0
    DEPRECATION_VERSIONS 5.23
)

if(WIN32)
    target_link_libraries(KPim6Libkleo ${GPGME_VANILLA_LIBRARIES} )
endif()

set_target_properties(KPim6Libkleo PROPERTIES
    VERSION ${LIBKLEO_VERSION}
    SOVERSION ${LIBKLEO_SOVERSION}
    EXPORT_NAME Libkleo
)

install(TARGETS
    KPim6Libkleo
    EXPORT KPim6LibkleoTargets ${KDE_INSTALL_TARGETS_DEFAULT_ARGS}
)

target_include_directories(KPim6Libkleo INTERFACE "$<INSTALL_INTERFACE:${KDE_INSTALL_INCLUDEDIR}/KPim6/Libkleo>")
target_include_directories(KPim6Libkleo PUBLIC "$<BUILD_INTERFACE:${libkleo_SOURCE_DIR}/src;${libkleo_BINARY_DIR}/src>")

ecm_generate_headers(libkleo_CamelCase_HEADERS
  HEADER_NAMES
  AuditLogEntry
  ChecksumDefinition
  Debug
  DefaultKeyFilter
  DefaultKeyGenerationJob
  DocAction
  Dn
  Enum
  ExpiryChecker
  ExpiryCheckerConfig
  ExpiryCheckerSettings
  KConfigBasedKeyFilter
  KeyFilter
  KeyFilterManager
  KeyGroup
  KeyGroupConfig
  KeyGroupImportExport
  KeyResolver
  KeyResolverCore
  KeyserverConfig
  KleoException
  OidMap
  Predicates
  Stl_Util
  REQUIRED_HEADERS libkleo_HEADERS
  PREFIX Libkleo
  RELATIVE kleo
)

ecm_generate_headers(libkleo_CamelCase_models_HEADERS
  HEADER_NAMES
  KeyCache
  KeyList
  KeyListModel
  KeyListModelInterface
  KeyListSortFilterProxyModel
  KeyRearrangeColumnsProxyModel
  SubkeyListModel
  UserIDListModel
  REQUIRED_HEADERS libkleo_models_HEADERS
  PREFIX Libkleo
  RELATIVE models
)

ecm_generate_headers(libkleo_CamelCase_utils_HEADERS
  HEADER_NAMES
  Algorithm
  Assuan
  Chrono
  Classify
  Compat
  Compliance
  CryptoConfig
  FileSystemWatcher
  Formatting
  GnuPG
  Hex
  KeyHelpers
  KeyUsage
  QtStlHelpers
  SCDaemon
  StringUtils
  SystemInfo
  Test
  UniqueLock
  REQUIRED_HEADERS libkleo_utils_HEADERS
  PREFIX Libkleo
  RELATIVE utils
)

ecm_generate_headers(libkleo_CamelCase_ui_HEADERS
  HEADER_NAMES
  AuditLogViewer
  CryptoConfigModule
  DNAttributeOrderConfigWidget
  DirectoryServicesWidget
  EditDirectoryServiceDialog
  FileNameRequester
  KeyApprovalDialog
  KeyListView
  KeyRequester
  KeySelectionCombo
  KeySelectionDialog
  MessageBox
  NavigatableTreeView
  NavigatableTreeWidget
  NewKeyApprovalDialog
  ProgressDialog
  ReaderPortSelection
  REQUIRED_HEADERS libkleo_ui_HEADERS
  PREFIX Libkleo
  RELATIVE ui
)

kconfig_add_kcfg_files(KPim6Libkleo
  kcfg/expirycheckerconfigbase.kcfgc
)

install(FILES
    ${libkleo_CamelCase_HEADERS}
    ${libkleo_CamelCase_models_HEADERS}
    ${libkleo_CamelCase_ui_HEADERS}
    ${libkleo_CamelCase_utils_HEADERS}
    DESTINATION ${KDE_INSTALL_INCLUDEDIR}/KPim6/Libkleo/Libkleo
    COMPONENT Devel
)

install(FILES
    ${CMAKE_CURRENT_BINARY_DIR}/expirycheckerconfigbase.h
    ${CMAKE_CURRENT_BINARY_DIR}/kleo_export.h
    ${libkleo_HEADERS}
    ${libkleo_models_HEADERS}
    ${libkleo_ui_HEADERS}
    ${libkleo_utils_HEADERS}
    DESTINATION ${KDE_INSTALL_INCLUDEDIR}/KPim6/Libkleo/libkleo
    COMPONENT Devel
)

if ( WIN32 )
    install ( FILES libkleopatrarc-win32.desktop DESTINATION ${KDE_INSTALL_CONFDIR} RENAME libkleopatrarc )
else ()
    install ( FILES libkleopatrarc.desktop DESTINATION ${KDE_INSTALL_CONFDIR} RENAME libkleopatrarc )
endif ()

if (BUILD_QCH)
    ecm_add_qch(
        KPim6Libkleo_QCH
        NAME KPim6Libkleo
        BASE_NAME KPim6Libkleo
        VERSION ${PIM_VERSION}
        ORG_DOMAIN org.kde
        SOURCES # using only public headers, to cover only public API
        ${libkleo_HEADERS}
        ${libkleo_models_HEADERS}
        ${libkleo_ui_HEADERS}
        ${libkleo_utils_HEADERS}
        #MD_MAINPAGE "${CMAKE_SOURCE_DIR}/README.md"
        #IMAGE_DIRS "${CMAKE_SOURCE_DIR}/docs/pics"
        LINK_QCHS
            Qt6Core_QCH
            Qt6Gui_QCH
            Qt6Widgets_QCH
        INCLUDE_DIRS
            ${CMAKE_CURRENT_BINARY_DIR}
        BLANK_MACROS
            KLEO_EXPORT
        TAGFILE_INSTALL_DESTINATION ${KDE_INSTALL_QTQCHDIR}
        QCH_INSTALL_DESTINATION ${KDE_INSTALL_QTQCHDIR}
        COMPONENT Devel
    )
endif()<|MERGE_RESOLUTION|>--- conflicted
+++ resolved
@@ -118,13 +118,8 @@
    utils/test.h
    utils/uniquelock.cpp
    utils/uniquelock.h
-<<<<<<< HEAD
    )
 ecm_qt_declare_logging_category(KPim6Libkleo HEADER libkleo_debug.h IDENTIFIER LIBKLEO_LOG CATEGORY_NAME org.kde.pim.libkleo
-=======
-)
-ecm_qt_declare_logging_category(KPim${KF_MAJOR_VERSION}Libkleo HEADER libkleo_debug.h IDENTIFIER LIBKLEO_LOG CATEGORY_NAME org.kde.pim.libkleo
->>>>>>> 6124f43f
         DESCRIPTION "libkleo (kleo_core)"
         EXPORT LIBKLEO
     )
