# SPDX-License-Identifier: CC0-1.0
# SPDX-FileCopyrightText: none
remove_definitions(-DQT_NO_CAST_FROM_ASCII)

include(ECMAddTests)

find_package(Qt6Test ${REQUIRED_QT_VERSION} CONFIG QUIET)

if(NOT TARGET Qt::Test)
    message(STATUS "Qt6Test not found, autotests will not be built.")
    return()
endif()

ecm_add_test(
    flatkeylistmodeltest.cpp
    abstractkeylistmodeltest.cpp
    TEST_NAME flatkeylistmodeltest
    LINK_LIBRARIES KPim6::Libkleo Qt::Test
)

ecm_add_test(
    hierarchicalkeylistmodeltest.cpp
    abstractkeylistmodeltest.cpp
    abstractkeylistmodeltest.h
    TEST_NAME hierarchicalkeylistmodeltest
    LINK_LIBRARIES KPim6::Libkleo Qt::Test
)

ecm_add_test(
    keyresolvercoretest.cpp
    keyresolvercoretest.qrc
    TEST_NAME keyresolvercoretest
    LINK_LIBRARIES KPim6::Libkleo Qt::Test
)

ecm_add_tests(
    editdirectoryservicedialogtest.cpp
    LINK_LIBRARIES KPim6::Libkleo KF6::WidgetsAddons Qt::Widgets Qt::Test
)

ecm_add_tests(
    keyselectioncombotest.cpp
    keyserverconfigtest.cpp
    newkeyapprovaldialogtest.cpp
    LINK_LIBRARIES KPim6::Libkleo Qt::Widgets Qt::Test
)

ecm_add_test(
    expirycheckertest.cpp
    expirycheckertest.qrc
    testhelpers.h
    TEST_NAME expirycheckertest
    LINK_LIBRARIES
        KPim6::Libkleo
        Qt::Test
)

ecm_add_tests(
    hextest.cpp
<<<<<<< HEAD
    LINK_LIBRARIES KPim6::Libkleo Qt::Test
=======
    LINK_LIBRARIES KPim${KF_MAJOR_VERSION}::Libkleo Qt::Test
)

ecm_add_test(
    classifytest.cpp
    LINK_LIBRARIES
        KPim${KF_MAJOR_VERSION}::Libkleo
        Qt::Test
>>>>>>> d6d5fd2b
)<|MERGE_RESOLUTION|>--- conflicted
+++ resolved
@@ -57,10 +57,7 @@
 
 ecm_add_tests(
     hextest.cpp
-<<<<<<< HEAD
     LINK_LIBRARIES KPim6::Libkleo Qt::Test
-=======
-    LINK_LIBRARIES KPim${KF_MAJOR_VERSION}::Libkleo Qt::Test
 )
 
 ecm_add_test(
@@ -68,5 +65,4 @@
     LINK_LIBRARIES
         KPim${KF_MAJOR_VERSION}::Libkleo
         Qt::Test
->>>>>>> d6d5fd2b
 )